--- conflicted
+++ resolved
@@ -17,16 +17,6 @@
         highlightElement: PsiElement,
         lines: Range<Int>
 ): SmartStepTarget(label, highlightElement, false, lines) {
-<<<<<<< HEAD
-=======
-    override fun getIcon(): Icon? {
-        return when {
-            resolvedElement is KtNamedFunction && resolvedElement.getReceiverTypeReference() != null -> KotlinIcons.EXTENSION_FUNCTION
-            else -> KotlinIcons.FUNCTION
-        }
-    }
-
->>>>>>> 5857a028
     companion object {
         private val renderer = IdeDescriptorRenderers.SOURCE_CODE_SHORT_NAMES_IN_TYPES.withOptions {
             parameterNameRenderingPolicy = ParameterNameRenderingPolicy.NONE
